--- conflicted
+++ resolved
@@ -34,13 +34,6 @@
 
   stressor:
     amqpUrl:                  !env STRESSOR_AMQP_URL
-<<<<<<< HEAD
-
-  stressor:
-    amqpUrl:                  !env STRESSOR_AMQP_URL
-=======
->>>>>>> fb259bc0
-
 production:
   server:
     forceSSL:                 true
