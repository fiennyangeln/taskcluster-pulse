--- conflicted
+++ resolved
@@ -110,14 +110,7 @@
     if (err.code !== 'EntityAlreadyExists') {
       throw err;
     }
-<<<<<<< HEAD
-   
-  );
-
-});
-=======
     newNamespace = await context.Namespaces.load({namespace: namespace});
   } 
   return newNamespace;
-}
->>>>>>> 0323a466
+}