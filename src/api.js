--- conflicted
+++ resolved
@@ -64,12 +64,8 @@
 });
 
 /*Gets the namespace, creates one if one doesn't exist*/
-<<<<<<< HEAD
 api.declare({
-  method:   'get',
-=======
   method:   'post',
->>>>>>> 06612f18
   route:    '/namespace/:namespace',
   name:     'namespace',
   title:    'Create a namespace',	
@@ -84,27 +80,7 @@
     '**Warning** this api end-point is **not stable**.',
   ].join('\n'),
 }, async function(req, res) {
-<<<<<<< HEAD
   let {namespace} = req.params;
-  let newNamespace = await setNamespace(this, namespace);
-  res.reply({
-    namespace: newNamespace.namespace,
-    username: newNamespace.username,
-    password: newNamespace.password,
-  });
-});
-
-/* 
- * Attempt to create a new namespace entry and associated Rabbit user.
- * If the requested namespace exists, return it.
- */
-async function setNamespace(context, namespace) {
-  let newNamespace; 
-  try {
-    newNamespace = await context.Namespaces.create({
-=======
- 
-  let {namespace} = req.params; //the namespace requested
   let contact = req.body.contact; //the contact information
 
   if (namespace.length>64 || !/^[A-Za-z-0-9_-]+$/.test(namespace)) {
@@ -115,30 +91,31 @@
       },
     });
   }
+ 
+  let newNamespace = await setNamespace(this, namespace, contact);
+  res.reply({
+    namespace:  newNamespace.namespace,
+    username:   newNamespace.username,
+    password:   newNamespace.password,
+    contact:    newNamespace.contact,
+  });
+});
 
-  //check for any entries that contain the requested namespace
-  let data = await this.Namespaces.query({
-    namespace:          this.Namespaces.op.equal(namespace),
-  }, {
-    limit:            250, 
-  }
-  );
-
-  let newNamespace; //the namespace that will be returned in the response
-
-  if (data.entries.length === 0) {
-    //create a new entry if none exists 
-    
-    newNamespace = await this.Namespaces.create({
->>>>>>> 06612f18
-      namespace: namespace,
-      username: slugid.v4(),
-      password: slugid.v4(),
-      created:  new Date(),
-      expires:  taskcluster.fromNow('1 day'),
-      contact:  contact,
+/* 
+ * Attempt to create a new namespace entry and associated Rabbit user.
+ * If the requested namespace exists, return it.
+ */
+async function setNamespace(context, namespace, contact) {
+  let newNamespace; 
+  try {
+    newNamespace = await context.Namespaces.create({
+      namespace:  namespace,
+      username:   slugid.v4(),
+      password:   slugid.v4(),
+      created:    new Date(),
+      expires:    taskcluster.fromNow('1 day'),
+      contact:    contact,
     });
-<<<<<<< HEAD
     
     await context.rabbit.setUserPermissions(
       user = await context.rabbit.createUser(newNamespace.username, newNamespace.password, ['taskcluster-pulse']),
@@ -150,25 +127,6 @@
   } catch (err) {
     if (err.code !== 'EntityAlreadyExists') {
       throw err;
-=======
-
-    await this.rabbit.createUser(newNamespace.username, newNamespace.password, ['taskcluster-pulse']);
-
-  } else if (data.entries.length === 1) { 
-    //if a namespace already exists, use the loaded username & password
-    newNamespace = data.entries[0]; 
-  } else {
-    throw new Error('Exacly one namespace must exist');
-  }
-
-  res.reply(
-    //return the namespace entity
-    {
-      namespace: newNamespace.namespace,
-      username: newNamespace.username,
-      password: newNamespace.password,
-      contact:  newNamespace.contact,
->>>>>>> 06612f18
     }
     newNamespace = await context.Namespaces.load({namespace: namespace});
   } 
