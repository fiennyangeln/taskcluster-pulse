--- conflicted
+++ resolved
@@ -63,8 +63,6 @@
   );
 });
 
-<<<<<<< HEAD
-=======
 api.declare({
 /*Gets the list of exchanges in the rabbit cluster*/
   method:   'get',
@@ -73,7 +71,7 @@
   title:    'Rabbit Exchanges',
   //output:     'rabbit-overview.json',   
   description: [
-    'An list of exchanges in the rabbit cluster',
+    'A list of exchanges in the rabbit cluster',
     '',
     '**Warning** this api end-point is **not stable**.',
   ].join('\n'),
@@ -88,8 +86,7 @@
   );
 });
 
-api.declare({
->>>>>>> b5bdedde
+
 /*Gets the namespace, creates one if one doesn't exist*/
 api.declare({
   method:   'post',
