--- conflicted
+++ resolved
@@ -23,12 +23,9 @@
         password,
         sendImmediately: false,
       },
-<<<<<<< HEAD
-      headers: {'content-type': 'application/json'},
-=======
       headers: {'Content-Type': 'application/json'},
+
       // Instructs Request to throw exceptions whenever the response code is not 2xx.
->>>>>>> 5c960b42
       simple: true
     };
   }
@@ -46,28 +43,16 @@
     return JSON.parse(await this.requestFactory()('cluster-name'));
   }
 
-<<<<<<< HEAD
-  async createUser() {
-    let name = slugid.v4();
-    let payload = {
-      password: name,
-      tags: ""
-=======
   async createUser(name, password, tags) {
     let payload = {
       password: password,
       tags: tags
->>>>>>> 5c960b42
     };
 
     let response = await this.requestFactory({
       body: JSON.stringify(payload),
       method: 'PUT',
     })(`users/${name}`);
-<<<<<<< HEAD
-    return name;
-=======
->>>>>>> 5c960b42
   }
 
   async deleteUser(name) {
