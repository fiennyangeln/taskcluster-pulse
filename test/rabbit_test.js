suite('Rabbit Wrapper', () => {
  const expect = require('chai').expect;
  const assert = require('assert');
  const slugid = require('slugid');
  const _ = require('lodash');
  const helper = require('./helper');

  test('overview', async () => {
    const overview = await helper.rabbit.overview();
    assert(_.has(overview, 'rabbitmq_version'));
    assert(_.has(overview, 'management_version'));
    assert(_.has(overview, 'cluster_name'));
  });

  test('clusterName', async () => {
    const clusterName = await helper.rabbit.clusterName();
    assert(_.has(clusterName, 'name'));
  });

  test('createAndDeleteUser', async () => {
<<<<<<< HEAD
    const name = await helper.rabbit.createUser();
    const deleteUser = await helper.rabbit.deleteUser(name);
  });

  test('deleteUserException', async () => {
    try {
      await helper.rabbit.deleteUser('not a user');
      expect(true).to.be.false;
    } catch (error) {
      expect(error.statusCode).to.equal(404);
    }
=======
    const name = slugid.v4();
    await helper.rabbit.createUser(name, name, "");
    await helper.rabbit.deleteUser(name);
>>>>>>> 5c960b42
  });
});<|MERGE_RESOLUTION|>--- conflicted
+++ resolved
@@ -18,9 +18,10 @@
   });
 
   test('createAndDeleteUser', async () => {
-<<<<<<< HEAD
-    const name = await helper.rabbit.createUser();
-    const deleteUser = await helper.rabbit.deleteUser(name);
+    const name = slugid.v4();
+    const password = name;
+    await helper.rabbit.createUser(name, password, "");
+    await helper.rabbit.deleteUser(name);
   });
 
   test('deleteUserException', async () => {
@@ -30,10 +31,5 @@
     } catch (error) {
       expect(error.statusCode).to.equal(404);
     }
-=======
-    const name = slugid.v4();
-    await helper.rabbit.createUser(name, name, "");
-    await helper.rabbit.deleteUser(name);
->>>>>>> 5c960b42
   });
 });