--- conflicted
+++ resolved
@@ -36,35 +36,21 @@
     let usersList = await helper.rabbit.users();
     assert(usersList instanceof Array);
     assert(_.has(usersList[0], 'name'));
-<<<<<<< HEAD
-=======
-    assert(_.has(usersList[0], 'password_hash'));
-    assert(_.has(usersList[0], 'hashing_algorithm'));
->>>>>>> 995d3230
     assert(_.has(usersList[0], 'tags'));
   });
 
   test('_filterUsersWithAllTags', () => {
-<<<<<<< HEAD
     const user1 = {tags: 'foo,bar'};
     const user2 = {tags: 'foo'};
     const user3 = {tags: 'bar'};
     const user4 = {tags: 'bar,foo'};
 
     const users = [user1, user2, user3, user4];
-=======
-    const user1 = { tags: 'foo,bar' };
-    const user2 = { tags: 'foo' };
-    const user3 = { tags: 'bar' };
-    const user4 = { tags: 'bar,foo' };
-
-    const users = [ user1, user2, user3, user4 ];
->>>>>>> 995d3230
     const tags = ['foo', 'bar'];
 
     let usersWithAllTags = helper.rabbit._filterUsersWithAllTags(users, tags);
+
     assert(usersWithAllTags.length === 2);
-<<<<<<< HEAD
     assert(_.find(usersWithAllTags, {tags: 'foo,bar'}));
     assert(_.find(usersWithAllTags, {tags: 'bar,foo'}));
   });
@@ -77,23 +63,10 @@
     const user5 = {tags: 'car, foo'};
 
     const users = [user1, user2, user3, user4, user5];
-=======
-    assert(_.find(usersWithAllTags, { tags: 'foo,bar' }));
-    assert(_.find(usersWithAllTags, { tags: 'bar,foo' }));
-  });
-
-  test('_filterUsersWithAnyTags', () => {
-    const user1 = { tags: 'foo,bar' };
-    const user2 = { tags: 'foo' };
-    const user3 = { tags: 'bar' };
-    const user4 = { tags: 'bar,foo' };
-    const user5 = { tags: 'car, foo' };
-
-    const users = [ user1, user2, user3, user4, user5 ];
->>>>>>> 995d3230
     const tags = ['bar', 'car'];
 
     let usersWithAnyTags = helper.rabbit._filterUsersWithAnyTags(users, tags);
+
     assert(usersWithAnyTags.length === 4);
     assert.equal(usersWithAnyTags.filter(user => user.tags.includes('bar')).length, 3);
     assert.equal(usersWithAnyTags.filter(user => user.tags.includes('car')).length, 1);
